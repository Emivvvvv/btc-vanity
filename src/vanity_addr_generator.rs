--- conflicted
+++ resolved
@@ -68,12 +68,8 @@
             .find(|c| c == &'0' || c == &'I' || c == &'O' || c == &'l' || !c.is_alphanumeric());
 
         if is_base58.is_some() {
-<<<<<<< HEAD
-            return Err(CustomError("Your input is not in base58. Don't include zero: '0', uppercase i: 'I', uppercase o: 'O', lowercase L: 'l', in your input!"));
-=======
             return Err(CustomError("Your input is not in base58. Don't include zero: '0', uppercase i: 'I', uppercase o: 'O', lowercase L: 'l' 
             or any non-alphanumeric character in your input!"));
->>>>>>> 46a88786
         }
 
         let secp256k1 = Secp256k1::new();
